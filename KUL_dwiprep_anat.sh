--- conflicted
+++ resolved
@@ -271,11 +271,11 @@
     if [ -f response/dhollander_wmfod.mif ]; then    
         mrtransform response/dhollander_wmfod.mif -linear dwi_reg/rigid_out0GenericAffine_mrtrix.txt \
             response/dhollander_wmfod_reg2T1w.mif -nthreads $ncpu -force 
-        mrtransform response/dhollander_wmfod_norm.mif -linear dwi_reg/rigid_out0GenericAffine_mrtrix.txt \
+        #mrtransform response/dhollander_wmfod_norm.mif -linear dwi_reg/rigid_out0GenericAffine_mrtrix.txt \
             response/dhollander_wmfod_norm_reg2T1w.mif -nthreads $ncpu -force
-        mrtransform response/dhollander_wmfod_noGM.mif -linear dwi_reg/rigid_out0GenericAffine_mrtrix.txt \
+        #mrtransform response/dhollander_wmfod_noGM.mif -linear dwi_reg/rigid_out0GenericAffine_mrtrix.txt \
             response/dhollander_wmfod_noGM_reg2T1w.mif -nthreads $ncpu -force 
-        mrtransform response/dhollander_wmfod_norm_noGM.mif -linear dwi_reg/rigid_out0GenericAffine_mrtrix.txt \
+        #mrtransform response/dhollander_wmfod_norm_noGM.mif -linear dwi_reg/rigid_out0GenericAffine_mrtrix.txt \
             response/dhollander_wmfod_norm_noGM_reg2T1w.mif -nthreads $ncpu -force
     fi
     if [ -f response/tax_wmfod.mif ]; then 
@@ -478,7 +478,6 @@
 # Perform default mrtrix_fs labelconvert
 mkdir -p connectome
 if [ ! -f log/status.labelconvert.done ]; then
-<<<<<<< HEAD
 
     kul_e2cl " Performig labelconvert..." ${log}
     labelconvert $fs_labels $FREESURFER_HOME/FreeSurferColorLUT.txt \
@@ -506,48 +505,14 @@
     mv labelsgmfix-tmp-*/first* first
     rm -r labelsgmfix-tmp-* 
 
-=======
-
-    kul_e2cl " Performig labelconvert..." ${log}
-    labelconvert $fs_labels $FREESURFER_HOME/FreeSurferColorLUT.txt \
-        /KUL_apps/mrtrix3/share/mrtrix3/labelconvert/fs_default.txt connectome/labelconvert_fs_default.nii.gz -force
-    labelconvert $fs_labels $FREESURFER_HOME/FreeSurferColorLUT.txt \
-        /KUL_apps/mrtrix3/share/mrtrix3/labelconvert/fs2lobes_cinginc_convert.txt connectome/labelconvert_fs2lobes_cinginc.nii.gz -force
-
-    cat "done" > log/status.labelconvert.done
-
-else
-
-    echo " labelconvert already done, skipping..."
-
-fi
-
-# Run labelsgmfix (actually FSL FIRST) on the T1w data (usefull for subcortical segmentation)
-if [ ! -f connectome/improved_labels_from_FS.nii.gz ]; then
-
-    kul_e2cl " Performig labelsgmfix (FSL first)..." ${log}
-
-    labelsgmfix -premasked $fs_labels T1w/T1w_BrainExtractionBrain.nii.gz $FREESURFER_HOME/FreeSurferColorLUT.txt connectome/improved_labels_from_FS.nii.gz -nocleanup
-
-    mkdir -p first
-    mv labelsgmfix-tmp-*/first* first
-    rm -r labelsgmfix-tmp-* 
-
->>>>>>> af775d10
     mesh2voxel first/first-L_Thal_transformed.vtk dwi_preproced_reg2T1w_mask.nii.gz connectome/L_Thal_tmp.nii.gz
     mrthreshold -abs 0.5 connectome/L_Thal_tmp.nii.gz connectome/L_Thal.nii.gz
     mesh2voxel first/first-R_Thal_transformed.vtk dwi_preproced_reg2T1w_mask.nii.gz connectome/R_Thal_tmp.nii.gz
     mrthreshold -abs 0.5 connectome/R_Thal_tmp.nii.gz connectome/R_Thal.nii.gz
     
-<<<<<<< HEAD
     #fslmaths connectome/labelconvert_fs2lobes_cinginc.nii.gz -thr 8 connectome/part2
     #fslmaths connectome/labelconvert_fs2lobes_cinginc.nii.gz -uthr 5 connectome/part1
     #fslmaths connectome/part1.nii.gz -add connectome/part2.nii.gz connectome/connectome_targets
-=======
-    fslmaths connectome/labelconvert_fs2lobes_cinginc.nii.gz -thr 8 connectome/part2
-    fslmaths connectome/labelconvert_fs2lobes_cinginc.nii.gz -uthr 5 connectome/part1
-    fslmaths connectome/part1.nii.gz -add connectome/part2.nii.gz connectome/connectome_targets
->>>>>>> af775d10
     
 else
 
